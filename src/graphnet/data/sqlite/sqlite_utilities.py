"""SQLite-specific utility functions relevant to the graphnet.data package."""

import pandas as pd
import sqlalchemy
import sqlite3


def run_sql_code(database: str, code: str):
    """Execute SQLite code.

    Args:
        database: Path to databases
        code: SQLite code
    """
    conn = sqlite3.connect(database)
    c = conn.cursor()
    c.executescript(code)
    c.close()


def save_to_sql(df: pd.DataFrame, table_name: str, database: str):
    """Save a dataframe `df` to a table `table_name` in SQLite database `database`.

    Table must exist already.

    Args:
        df: Dataframe with data to be stored in sqlite table
        table_name: Name of table. Must exist already
        database: Path to SQLite database
    """
    engine = sqlalchemy.create_engine("sqlite:///" + database)
    df.to_sql(table_name, con=engine, index=False, if_exists="append")
    engine.dispose()
<<<<<<< HEAD


def attach_index(database: str, table_name: str):
    """Attaches the table index. Important for query times!"""
    code = (
        "PRAGMA foreign_keys=off;\n"
        "BEGIN TRANSACTION;\n"
        f"CREATE INDEX event_no_{table_name} ON {table_name} (event_no);\n"
        "COMMIT TRANSACTION;\n"
        "PRAGMA foreign_keys=on;"
    )
    run_sql_code(database, code)
    return


def create_table(
    df: pd.DataFrame,
    table_name: str,
    database_path: str,
    is_pulse_map: bool = False,
):
    """Creates a table.

    Args:
        database (str): path to the database
        table_name (str): name of the table
        columns (str): the names of the columns of the table
        is_pulse_map (bool, optional): whether or not this is a pulse map table. Defaults to False.
=======
    return


def create_table(database, table_name, df):
    """Creates a table.
    Args:
        pipeline_database (str): path to the pipeline database
        df (str): pandas.DataFrame of combined predictions
>>>>>>> 51dc51d4
    """
    query_columns = list()
    for column in df.columns:
        if column == "event_no":
<<<<<<< HEAD
            if not is_pulse_map:
                type_ = "INTEGER PRIMARY KEY NOT NULL"
            else:
                type_ = "NOT NULL"
=======
            type_ = "INTEGER PRIMARY KEY NOT NULL"
>>>>>>> 51dc51d4
        else:
            type_ = "FLOAT"
        query_columns.append(f"{column} {type_}")
    query_columns = ", ".join(query_columns)

    code = (
        "PRAGMA foreign_keys=off;\n"
        f"CREATE TABLE {table_name} ({query_columns});\n"
        "PRAGMA foreign_keys=on;"
    )
<<<<<<< HEAD
    run_sql_code(
        database_path,
        code,
    )
=======
    run_sql_code(database, code)
    return
>>>>>>> 51dc51d4
<|MERGE_RESOLUTION|>--- conflicted
+++ resolved
@@ -31,8 +31,6 @@
     engine = sqlalchemy.create_engine("sqlite:///" + database)
     df.to_sql(table_name, con=engine, index=False, if_exists="append")
     engine.dispose()
-<<<<<<< HEAD
-
 
 def attach_index(database: str, table_name: str):
     """Attaches the table index. Important for query times!"""
@@ -60,30 +58,14 @@
         table_name (str): name of the table
         columns (str): the names of the columns of the table
         is_pulse_map (bool, optional): whether or not this is a pulse map table. Defaults to False.
-=======
-    return
 
-
-def create_table(database, table_name, df):
-    """Creates a table.
-    Args:
-        pipeline_database (str): path to the pipeline database
-        df (str): pandas.DataFrame of combined predictions
->>>>>>> 51dc51d4
-    """
     query_columns = list()
     for column in df.columns:
         if column == "event_no":
-<<<<<<< HEAD
             if not is_pulse_map:
                 type_ = "INTEGER PRIMARY KEY NOT NULL"
             else:
                 type_ = "NOT NULL"
-=======
-            type_ = "INTEGER PRIMARY KEY NOT NULL"
->>>>>>> 51dc51d4
-        else:
-            type_ = "FLOAT"
         query_columns.append(f"{column} {type_}")
     query_columns = ", ".join(query_columns)
 
@@ -92,12 +74,9 @@
         f"CREATE TABLE {table_name} ({query_columns});\n"
         "PRAGMA foreign_keys=on;"
     )
-<<<<<<< HEAD
     run_sql_code(
         database_path,
         code,
     )
-=======
-    run_sql_code(database, code)
-    return
->>>>>>> 51dc51d4
+
+    return