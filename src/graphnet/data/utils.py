--- conflicted
+++ resolved
@@ -342,15 +342,7 @@
 
 
 def create_out_directory(outdir: str):
-<<<<<<< HEAD
-    try:
-        os.makedirs(outdir)
-    except:  # noqa: E722
-        print(f"Directory {outdir} already exists")
-=======
     os.makedirs(outdir, exist_ok=True)
-
->>>>>>> 5e3eca19
 
 
 def is_gcd_file(filename: str) -> bool:
@@ -395,11 +387,7 @@
     return i3_shuffled, gcd_shuffled
 
 
-<<<<<<< HEAD
 def find_i3_files(directories: Union[str, List[str]], gcd_rescue: str):
-=======
-def find_i3_files(directories, gcd_rescue):
->>>>>>> 5e3eca19
     """Finds I3 files and corresponding GCD files in `directories`.
 
     Finds I3 files in dir and matches each file with a corresponding GCD file if
